/*
Copyright 2018 The CDI Authors.

Licensed under the Apache License, Version 2.0 (the "License");
you may not use this file except in compliance with the License.
You may obtain a copy of the License at

    http://www.apache.org/licenses/LICENSE-2.0

Unless required by applicable law or agreed to in writing, software
distributed under the License is distributed on an "AS IS" BASIS,
WITHOUT WARRANTIES OR CONDITIONS OF ANY KIND, either express or implied.
See the License for the specific language governing permissions and
limitations under the License.
*/

package importer

import (
	"context"
	"crypto/tls"
	"crypto/x509"
	"encoding/json"
	"fmt"
	"io"
	"io/fs"
	"net/http"
	"net/url"
	"os"
	"path"
	"path/filepath"
	"strconv"
	"strings"
	"sync"
	"time"

	"github.com/pkg/errors"

	"k8s.io/klog/v2"

	cdiv1 "kubevirt.io/containerized-data-importer-api/pkg/apis/core/v1beta1"
	"kubevirt.io/containerized-data-importer/pkg/common"
	"kubevirt.io/containerized-data-importer/pkg/image"
	"kubevirt.io/containerized-data-importer/pkg/util"
)

const (
	tempFile          = "tmpimage"
	nbdkitPid         = "/tmp/nbdkit.pid"
	nbdkitSocket      = "/tmp/nbdkit.sock"
	defaultUserAgent  = "cdi-golang-importer"
	httpContentType   = "Content-Type"
	httpContentLength = "Content-Length"
)

// HTTPDataSource is the data provider for http(s) endpoints.
// Sequence of phases:
// 1a. Info -> Convert (In Info phase the format readers are configured), if the source Reader image is not archived, and no custom CA is used, and can be converted by QEMU-IMG (RAW/QCOW2)
// 1b. Info -> TransferArchive if the content type is archive
// 1c. Info -> Transfer in all other cases.
// 2a. Transfer -> Convert if content type is kube virt
// 2b. Transfer -> Complete if content type is archive (Transfer is called with the target instead of the scratch space). Non block PVCs only.
type HTTPDataSource struct {
	httpReader io.ReadCloser
	ctx        context.Context
	cancel     context.CancelFunc
	cancelLock sync.Mutex
	// content type expected by the to live on the endpoint.
	contentType cdiv1.DataVolumeContentType
	// stack of readers
	readers *FormatReaders
	// endpoint the http endpoint to retrieve the data from.
	endpoint *url.URL
	// url the url to report to the caller of getURL, could be the endpoint, or a file in scratch space.
	url *url.URL
	// path to the custom CA. Empty if not used
	customCA string
	// true if we know `qemu-img` will fail to download this
	brokenForQemuImg bool
	// the content length reported by the http server.
	contentLength uint64

	n image.NbdkitOperation
}

var createNbdkitCurl = image.NewNbdkitCurl

// NewHTTPDataSource creates a new instance of the http data provider.
func NewHTTPDataSource(endpoint, accessKey, secKey, certDir string, contentType cdiv1.DataVolumeContentType) (*HTTPDataSource, error) {
	ep, err := ParseEndpoint(endpoint)
	if err != nil {
		return nil, errors.Wrapf(err, fmt.Sprintf("unable to parse endpoint %q", endpoint))
	}
	ctx, cancel := context.WithCancel(context.Background())

	extraHeaders, secretExtraHeaders, err := getExtraHeaders()
	if err != nil {
		cancel()
		return nil, errors.Wrap(err, "Error getting extra headers for HTTP client")
	}

	httpReader, contentLength, brokenForQemuImg, err := createHTTPReader(ctx, ep, accessKey, secKey, certDir, extraHeaders, secretExtraHeaders, contentType)
	if err != nil {
		cancel()
		return nil, err
	}

	httpSource := &HTTPDataSource{
		ctx:              ctx,
		cancel:           cancel,
		httpReader:       httpReader,
		contentType:      contentType,
		endpoint:         ep,
		customCA:         certDir,
		brokenForQemuImg: brokenForQemuImg,
		contentLength:    contentLength,
	}
	httpSource.n, err = createNbdkitCurl(nbdkitPid, accessKey, secKey, certDir, nbdkitSocket, extraHeaders, secretExtraHeaders)
	if err != nil {
		cancel()
		return nil, err
	}
	// We know this is a counting reader, so no need to check.
	countingReader := httpReader.(*util.CountingReader)
	go httpSource.pollProgress(countingReader, 10*time.Minute, time.Second)
	return httpSource, nil
}

// Info is called to get initial information about the data.
func (hs *HTTPDataSource) Info() (ProcessingPhase, error) {
	var err error
	hs.readers, err = NewFormatReaders(hs.httpReader, hs.contentLength)
	if err != nil {
		klog.Errorf("Error creating readers: %v", err)
		return ProcessingPhaseError, err
	}
	if hs.contentType == cdiv1.DataVolumeArchive {
		return ProcessingPhaseTransferDataDir, nil
	}
	if pullMethod, _ := util.ParseEnvVar(common.ImporterPullMethod, false); pullMethod == string(cdiv1.RegistryPullNode) {
		hs.url, _ = url.Parse(fmt.Sprintf("nbd+unix:///?socket=%s", nbdkitSocket))
		if err = hs.n.StartNbdkit(hs.endpoint.String()); err != nil {
			return ProcessingPhaseError, err
		}
		return ProcessingPhaseConvert, nil
	}
	return ProcessingPhaseTransferScratch, nil
}

// Transfer is called to transfer the data from the source to a scratch location.
func (hs *HTTPDataSource) Transfer(path string) (ProcessingPhase, error) {
	if hs.contentType == cdiv1.DataVolumeKubeVirt {
		file := filepath.Join(path, tempFile)
		if err := CleanAll(file); err != nil {
			return ProcessingPhaseError, err
		}
		size, err := util.GetAvailableSpace(path)
		if err != nil || size <= 0 {
			return ProcessingPhaseError, ErrInvalidPath
		}
		hs.readers.StartProgressUpdate()
		err = streamDataToFile(hs.readers.TopReader(), file)
		if err != nil {
			return ProcessingPhaseError, err
		}
		// If we successfully wrote to the file, then the parse will succeed.
		hs.url, _ = url.Parse(file)
		return ProcessingPhaseConvert, nil
	} else if hs.contentType == cdiv1.DataVolumeArchive {
		if err := util.UnArchiveTar(hs.readers.TopReader(), path); err != nil {
			return ProcessingPhaseError, errors.Wrap(err, "unable to untar files from endpoint")
		}
		hs.url = nil
		return ProcessingPhaseComplete, nil
	}
	return ProcessingPhaseError, errors.Errorf("Unknown content type: %s", hs.contentType)
}

// TransferFile is called to transfer the data from the source to the passed in file.
func (hs *HTTPDataSource) TransferFile(fileName string) (ProcessingPhase, error) {
	if err := CleanAll(fileName); err != nil {
		return ProcessingPhaseError, err
	}
	hs.readers.StartProgressUpdate()
	err := streamDataToFile(hs.readers.TopReader(), fileName)
	if err != nil {
		return ProcessingPhaseError, err
	}
	return ProcessingPhaseResize, nil
}

// GetURL returns the URI that the data processor can use when converting the data.
func (hs *HTTPDataSource) GetURL() *url.URL {
	return hs.url
}

// GetTerminationMessage returns data to be serialized and used as the termination message of the importer.
func (hs *HTTPDataSource) GetTerminationMessage() *common.TerminationMessage {
	if pullMethod, _ := util.ParseEnvVar(common.ImporterPullMethod, false); pullMethod != string(cdiv1.RegistryPullNode) {
		return nil
	}

	info, err := getServerInfo(hs.ctx, fmt.Sprintf("%s://%s/info", hs.endpoint.Scheme, hs.endpoint.Host))
	if err != nil {
		klog.Errorf("%+v", err)
		return nil
	}

	return &common.TerminationMessage{
		Labels: envsToLabels(info.Env),
	}
}

// Close all readers.
func (hs *HTTPDataSource) Close() error {
	var err error
	if hs.readers != nil {
		err = hs.readers.Close()
	}
	hs.cancelLock.Lock()
	if hs.cancel != nil {
		hs.cancel()
		hs.cancel = nil
	}
	hs.cancelLock.Unlock()
	return err
}

func createCertPool(certDir string) (*x509.CertPool, error) {
	// let's get system certs as well
	certPool, err := x509.SystemCertPool()
	if err != nil {
		return nil, errors.Wrap(err, "Error getting system certs")
	}

	// append the user-provided trusted CA certificates bundle when making egress connections using proxy
	if files, err := os.ReadDir(common.ImporterProxyCertDir); err == nil {
		for _, file := range files {
			if file.IsDir() || file.Name()[0] == '.' {
				continue
			}
			fp := path.Join(common.ImporterProxyCertDir, file.Name())
			if certs, err := os.ReadFile(fp); err == nil {
				certPool.AppendCertsFromPEM(certs)
			}
		}
	}

	// append server CA certificates
	files, err := os.ReadDir(certDir)
	if err != nil {
		return nil, errors.Wrapf(err, "Error listing files in %s", certDir)
	}

	for _, file := range files {
		if file.IsDir() || file.Name()[0] == '.' {
			continue
		}

		fp := path.Join(certDir, file.Name())

		klog.Infof("Attempting to get certs from %s", fp)

		certs, err := os.ReadFile(fp)
		if err != nil {
			return nil, errors.Wrapf(err, "Error reading file %s", fp)
		}

		if ok := certPool.AppendCertsFromPEM(certs); !ok {
			klog.Warningf("No certs in %s", fp)
		}
	}

	return certPool, nil
}

func createHTTPClient(certDir string) (*http.Client, error) {
	client := &http.Client{
		// Don't set timeout here, since that will be an absolute timeout, we need a relative to last progress timeout.
	}

	if certDir == "" {
		return client, nil
	}

	certPool, err := createCertPool(certDir)
	if err != nil {
		return nil, err
	}

	// the default transport contains Proxy configurations to use environment variables and default timeouts
	transport := http.DefaultTransport.(*http.Transport).Clone()
	transport.TLSClientConfig = &tls.Config{
		RootCAs:    certPool,
		MinVersion: tls.VersionTLS12,
	}
	transport.GetProxyConnectHeader = func(ctx context.Context, proxyURL *url.URL, target string) (http.Header, error) {
		h := http.Header{}
		h.Add("User-Agent", defaultUserAgent)
		return h, nil
	}
	client.Transport = transport

	return client, nil
}

func addExtraheaders(req *http.Request, extraHeaders []string) {
	for _, header := range extraHeaders {
		parts := strings.SplitN(header, ":", 2)
		if len(parts) > 1 {
			req.Header.Add(parts[0], parts[1])
		}
	}
	req.Header.Add("User-Agent", defaultUserAgent)
}

func createHTTPReader(ctx context.Context, ep *url.URL, accessKey, secKey, certDir string, extraHeaders, secretExtraHeaders []string, contentType cdiv1.DataVolumeContentType) (io.ReadCloser, uint64, bool, error) {
	var brokenForQemuImg bool
	client, err := createHTTPClient(certDir)
	if err != nil {
		return nil, uint64(0), false, errors.Wrap(err, "Error creating http client")
	}

	allExtraHeaders := append(extraHeaders, secretExtraHeaders...)

	client.CheckRedirect = func(r *http.Request, via []*http.Request) error {
		if len(accessKey) > 0 && len(secKey) > 0 {
			r.SetBasicAuth(accessKey, secKey) // Redirects will lose basic auth, so reset them manually
		}
		addExtraheaders(r, allExtraHeaders)
		return nil
	}

	total, err := getContentLength(client, ep, accessKey, secKey, allExtraHeaders)
	if err != nil {
		brokenForQemuImg = true
	}
	// http.NewRequest can only return error on invalid METHOD, or invalid url. Here the METHOD is always GET, and the url is always valid, thus error cannot happen.
	req, _ := http.NewRequest(http.MethodGet, ep.String(), nil)

	addExtraheaders(req, allExtraHeaders)

	req = req.WithContext(ctx)
	if len(accessKey) > 0 && len(secKey) > 0 {
		req.SetBasicAuth(accessKey, secKey)
	}
	klog.V(2).Infof("Attempting to get object %q via http client\n", ep.String())
	resp, err := client.Do(req)
	if err != nil {
		return nil, uint64(0), true, errors.Wrap(err, "HTTP request errored")
	}
	if want := http.StatusOK; resp.StatusCode != want {
		klog.Errorf("http: expected status code %d, got %d", want, resp.StatusCode)
		return nil, uint64(0), true, errors.Errorf("expected status code %d, got %d. Status: %s", want, resp.StatusCode, resp.Status)
	}

	if contentType == cdiv1.DataVolumeKubeVirt {
		// Check the content-type if we are expecting a KubeVirt img.
		if val, ok := resp.Header[httpContentType]; ok {
			if strings.HasPrefix(val[0], "text/") {
				// We will continue with the import nonetheless, but content might be unexpected.
				klog.Warningf("Unexpected content type '%s'. Content might not be a KubeVirt image.", val[0])
			}
		}
	}

	acceptRanges, ok := resp.Header["Accept-Ranges"]
	if !ok || acceptRanges[0] == "none" {
		klog.V(2).Infof("Accept-Ranges isn't bytes, avoiding qemu-img")
		brokenForQemuImg = true
	}

	if total == 0 {
		// The total seems bogus. Let's try the GET Content-Length header
		total = parseHTTPHeader(resp)
	}
	countingReader := &util.CountingReader{
		Reader:  resp.Body,
		Current: 0,
	}
	return countingReader, total, brokenForQemuImg, nil
}

func (hs *HTTPDataSource) pollProgress(reader *util.CountingReader, idleTime, pollInterval time.Duration) {
	count := reader.Current
	lastUpdate := time.Now()
	for {
		if count < reader.Current {
			// Some progress was made, reset now.
			lastUpdate = time.Now()
			count = reader.Current
		}

		if time.Until(lastUpdate.Add(idleTime)).Nanoseconds() < 0 {
			hs.cancelLock.Lock()
			if hs.cancel != nil {
				// No progress for the idle time, cancel http client.
				hs.cancel() // This will trigger dp.ctx.Done()
			}
			hs.cancelLock.Unlock()
		}
		select {
		case <-time.After(pollInterval):
			continue
		case <-hs.ctx.Done():
			return // Don't leak, once the transfer is cancelled or completed this is called.
		}
	}
}

func getContentLength(client *http.Client, ep *url.URL, accessKey, secKey string, extraHeaders []string) (uint64, error) {
	req, err := http.NewRequest(http.MethodHead, ep.String(), nil)
	if err != nil {
		return uint64(0), errors.Wrap(err, "could not create HTTP request")
	}
	if len(accessKey) > 0 && len(secKey) > 0 {
		req.SetBasicAuth(accessKey, secKey)
	}

	addExtraheaders(req, extraHeaders)

	klog.V(2).Infof("Attempting to HEAD %q via http client\n", ep.String())
	resp, err := client.Do(req)
	if err != nil {
		return uint64(0), errors.Wrap(err, "HTTP request errored")
	}

	if want := http.StatusOK; resp.StatusCode != want {
		klog.Errorf("http: expected status code %d, got %d", want, resp.StatusCode)
		return uint64(0), errors.Errorf("expected status code %d, got %d. Status: %s", want, resp.StatusCode, resp.Status)
	}

	for k, v := range resp.Header {
		klog.V(3).Infof("GO CLIENT: key: %s, value: %s\n", k, v)
	}

	total := parseHTTPHeader(resp)

	err = resp.Body.Close()
	if err != nil {
		return uint64(0), errors.Wrap(err, "could not close head read")
	}
	return total, nil
}

func parseHTTPHeader(resp *http.Response) uint64 {
	var err error
	total := uint64(0)
	if val, ok := resp.Header[httpContentLength]; ok {
		total, err = strconv.ParseUint(val[0], 10, 64)
		if err != nil {
			klog.Errorf("could not convert content length, got %v", err)
		}
		klog.V(3).Infof("Content length: %d\n", total)
	}

	return total
}

// Check for any extra headers to pass along. Return secret headers separately so callers can suppress logging them.
func getExtraHeaders() ([]string, []string, error) {
	extraHeaders := getExtraHeadersFromEnvironment()
	secretExtraHeaders, err := getExtraHeadersFromSecrets()
	return extraHeaders, secretExtraHeaders, err
}

// Check for extra headers from environment variables.
func getExtraHeadersFromEnvironment() []string {
	var extraHeaders []string

	for _, value := range os.Environ() {
		if strings.HasPrefix(value, common.ImporterExtraHeader) {
			env := strings.SplitN(value, "=", 2)
			if len(env) > 1 {
				extraHeaders = append(extraHeaders, env[1])
			}
		}
	}

	return extraHeaders
}

// Check for extra headers from mounted secrets.
func getExtraHeadersFromSecrets() ([]string, error) {
	var secretExtraHeaders []string
	var err error

	secretDir := common.ImporterSecretExtraHeadersDir
	err = filepath.Walk(secretDir, func(filePath string, info fs.FileInfo, err error) error {
		if err != nil {
			if os.IsNotExist(err) {
				return nil
			}
			return errors.Wrapf(err, "Error listing directories under %s", secretDir)
		}

		// Skip directories like ..data and ..2021_11_09_17_20_16.253260263
		if info.IsDir() && info.Name()[0] == '.' {
			return fs.SkipDir
		}

		// Don't try to read directories, or files that start with dots
		if info.IsDir() || info.Name()[0] == '.' {
			return nil
		}

		header, err := os.ReadFile(filePath)
		if err != nil {
			return errors.Wrapf(err, "Error reading headers from %s", filePath)
		}
		secretExtraHeaders = append(secretExtraHeaders, string(header))

		return err
	})

	return secretExtraHeaders, err
}

<<<<<<< HEAD
func getServerInfo(ctx context.Context, infoURL string) (*common.ServerInfo, error) {
	req, err := http.NewRequestWithContext(ctx, http.MethodGet, infoURL, nil)
	if err != nil {
		return nil, errors.Wrap(err, "failed to construct request for containerimage-server info")
	}

	client := &http.Client{}
	resp, err := client.Do(req)
	if err != nil {
		return nil, errors.Wrap(err, "failed request containerimage-server info")
	}
	defer resp.Body.Close()

	if resp.StatusCode != http.StatusOK {
		return nil, fmt.Errorf("failed request containerimage-server info: expected status code 200, got %d", resp.StatusCode)
	}

	body, err := io.ReadAll(resp.Body)
	if err != nil {
		return nil, errors.Wrap(err, "failed to read body of containerimage-server info request")
	}

	info := &common.ServerInfo{}
	if err := json.Unmarshal(body, info); err != nil {
		return nil, errors.Wrap(err, "failed to unmarshal body of containerimage-server info request")
	}

	return info, nil
=======
func (hs *HTTPDataSource) ReadCloser() (io.ReadCloser, error) {
	return hs.httpReader, nil
}

func (hs *HTTPDataSource) Length() (int, error) {
	return int(hs.contentLength), nil
}

func (hs *HTTPDataSource) Filename() (string, error) {
	return path.Base(hs.endpoint.Path), nil
>>>>>>> 1c7e5372
}<|MERGE_RESOLUTION|>--- conflicted
+++ resolved
@@ -20,7 +20,6 @@
 	"context"
 	"crypto/tls"
 	"crypto/x509"
-	"encoding/json"
 	"fmt"
 	"io"
 	"io/fs"
@@ -45,12 +44,10 @@
 )
 
 const (
-	tempFile          = "tmpimage"
-	nbdkitPid         = "/tmp/nbdkit.pid"
-	nbdkitSocket      = "/tmp/nbdkit.sock"
-	defaultUserAgent  = "cdi-golang-importer"
-	httpContentType   = "Content-Type"
-	httpContentLength = "Content-Length"
+	tempFile         = "tmpimage"
+	nbdkitPid        = "/tmp/nbdkit.pid"
+	nbdkitSocket     = "/tmp/nbdkit.sock"
+	defaultUserAgent = "cdi-golang-importer"
 )
 
 // HTTPDataSource is the data provider for http(s) endpoints.
@@ -99,7 +96,7 @@
 		return nil, errors.Wrap(err, "Error getting extra headers for HTTP client")
 	}
 
-	httpReader, contentLength, brokenForQemuImg, err := createHTTPReader(ctx, ep, accessKey, secKey, certDir, extraHeaders, secretExtraHeaders, contentType)
+	httpReader, contentLength, brokenForQemuImg, err := createHTTPReader(ctx, ep, accessKey, secKey, certDir, extraHeaders, secretExtraHeaders)
 	if err != nil {
 		cancel()
 		return nil, err
@@ -115,11 +112,7 @@
 		brokenForQemuImg: brokenForQemuImg,
 		contentLength:    contentLength,
 	}
-	httpSource.n, err = createNbdkitCurl(nbdkitPid, accessKey, secKey, certDir, nbdkitSocket, extraHeaders, secretExtraHeaders)
-	if err != nil {
-		cancel()
-		return nil, err
-	}
+	httpSource.n = createNbdkitCurl(nbdkitPid, accessKey, secKey, certDir, nbdkitSocket, extraHeaders, secretExtraHeaders)
 	// We know this is a counting reader, so no need to check.
 	countingReader := httpReader.(*util.CountingReader)
 	go httpSource.pollProgress(countingReader, 10*time.Minute, time.Second)
@@ -137,14 +130,20 @@
 	if hs.contentType == cdiv1.DataVolumeArchive {
 		return ProcessingPhaseTransferDataDir, nil
 	}
-	if pullMethod, _ := util.ParseEnvVar(common.ImporterPullMethod, false); pullMethod == string(cdiv1.RegistryPullNode) {
-		hs.url, _ = url.Parse(fmt.Sprintf("nbd+unix:///?socket=%s", nbdkitSocket))
-		if err = hs.n.StartNbdkit(hs.endpoint.String()); err != nil {
-			return ProcessingPhaseError, err
-		}
-		return ProcessingPhaseConvert, nil
-	}
-	return ProcessingPhaseTransferScratch, nil
+	if hs.readers.Convert {
+		if hs.brokenForQemuImg || hs.readers.Archived || hs.customCA != "" {
+			return ProcessingPhaseTransferScratch, nil
+		}
+	} else {
+		if hs.readers.Archived || hs.customCA != "" {
+			return ProcessingPhaseTransferDataFile, nil
+		}
+	}
+	hs.url, _ = url.Parse(fmt.Sprintf("nbd+unix:///?socket=%s", nbdkitSocket))
+	if err = hs.n.StartNbdkit(hs.endpoint.String()); err != nil {
+		return ProcessingPhaseError, err
+	}
+	return ProcessingPhaseConvert, nil
 }
 
 // Transfer is called to transfer the data from the source to a scratch location.
@@ -158,8 +157,7 @@
 		if err != nil || size <= 0 {
 			return ProcessingPhaseError, ErrInvalidPath
 		}
-		hs.readers.StartProgressUpdate()
-		err = streamDataToFile(hs.readers.TopReader(), file)
+		err = util.StreamDataToFile(hs.readers.TopReader(), file)
 		if err != nil {
 			return ProcessingPhaseError, err
 		}
@@ -182,7 +180,7 @@
 		return ProcessingPhaseError, err
 	}
 	hs.readers.StartProgressUpdate()
-	err := streamDataToFile(hs.readers.TopReader(), fileName)
+	err := util.StreamDataToFile(hs.readers.TopReader(), fileName)
 	if err != nil {
 		return ProcessingPhaseError, err
 	}
@@ -192,23 +190,6 @@
 // GetURL returns the URI that the data processor can use when converting the data.
 func (hs *HTTPDataSource) GetURL() *url.URL {
 	return hs.url
-}
-
-// GetTerminationMessage returns data to be serialized and used as the termination message of the importer.
-func (hs *HTTPDataSource) GetTerminationMessage() *common.TerminationMessage {
-	if pullMethod, _ := util.ParseEnvVar(common.ImporterPullMethod, false); pullMethod != string(cdiv1.RegistryPullNode) {
-		return nil
-	}
-
-	info, err := getServerInfo(hs.ctx, fmt.Sprintf("%s://%s/info", hs.endpoint.Scheme, hs.endpoint.Host))
-	if err != nil {
-		klog.Errorf("%+v", err)
-		return nil
-	}
-
-	return &common.TerminationMessage{
-		Labels: envsToLabels(info.Env),
-	}
 }
 
 // Close all readers.
@@ -291,8 +272,7 @@
 	// the default transport contains Proxy configurations to use environment variables and default timeouts
 	transport := http.DefaultTransport.(*http.Transport).Clone()
 	transport.TLSClientConfig = &tls.Config{
-		RootCAs:    certPool,
-		MinVersion: tls.VersionTLS12,
+		RootCAs: certPool,
 	}
 	transport.GetProxyConnectHeader = func(ctx context.Context, proxyURL *url.URL, target string) (http.Header, error) {
 		h := http.Header{}
@@ -314,7 +294,7 @@
 	req.Header.Add("User-Agent", defaultUserAgent)
 }
 
-func createHTTPReader(ctx context.Context, ep *url.URL, accessKey, secKey, certDir string, extraHeaders, secretExtraHeaders []string, contentType cdiv1.DataVolumeContentType) (io.ReadCloser, uint64, bool, error) {
+func createHTTPReader(ctx context.Context, ep *url.URL, accessKey, secKey, certDir string, extraHeaders, secretExtraHeaders []string) (io.ReadCloser, uint64, bool, error) {
 	var brokenForQemuImg bool
 	client, err := createHTTPClient(certDir)
 	if err != nil {
@@ -336,7 +316,7 @@
 		brokenForQemuImg = true
 	}
 	// http.NewRequest can only return error on invalid METHOD, or invalid url. Here the METHOD is always GET, and the url is always valid, thus error cannot happen.
-	req, _ := http.NewRequest(http.MethodGet, ep.String(), nil)
+	req, _ := http.NewRequest("GET", ep.String(), nil)
 
 	addExtraheaders(req, allExtraHeaders)
 
@@ -349,19 +329,9 @@
 	if err != nil {
 		return nil, uint64(0), true, errors.Wrap(err, "HTTP request errored")
 	}
-	if want := http.StatusOK; resp.StatusCode != want {
-		klog.Errorf("http: expected status code %d, got %d", want, resp.StatusCode)
-		return nil, uint64(0), true, errors.Errorf("expected status code %d, got %d. Status: %s", want, resp.StatusCode, resp.Status)
-	}
-
-	if contentType == cdiv1.DataVolumeKubeVirt {
-		// Check the content-type if we are expecting a KubeVirt img.
-		if val, ok := resp.Header[httpContentType]; ok {
-			if strings.HasPrefix(val[0], "text/") {
-				// We will continue with the import nonetheless, but content might be unexpected.
-				klog.Warningf("Unexpected content type '%s'. Content might not be a KubeVirt image.", val[0])
-			}
-		}
+	if resp.StatusCode != 200 {
+		klog.Errorf("http: expected status code 200, got %d", resp.StatusCode)
+		return nil, uint64(0), true, errors.Errorf("expected status code 200, got %d. Status: %s", resp.StatusCode, resp.Status)
 	}
 
 	acceptRanges, ok := resp.Header["Accept-Ranges"]
@@ -409,7 +379,7 @@
 }
 
 func getContentLength(client *http.Client, ep *url.URL, accessKey, secKey string, extraHeaders []string) (uint64, error) {
-	req, err := http.NewRequest(http.MethodHead, ep.String(), nil)
+	req, err := http.NewRequest("HEAD", ep.String(), nil)
 	if err != nil {
 		return uint64(0), errors.Wrap(err, "could not create HTTP request")
 	}
@@ -425,9 +395,9 @@
 		return uint64(0), errors.Wrap(err, "HTTP request errored")
 	}
 
-	if want := http.StatusOK; resp.StatusCode != want {
-		klog.Errorf("http: expected status code %d, got %d", want, resp.StatusCode)
-		return uint64(0), errors.Errorf("expected status code %d, got %d. Status: %s", want, resp.StatusCode, resp.Status)
+	if resp.StatusCode != 200 {
+		klog.Errorf("http: expected status code 200, got %d", resp.StatusCode)
+		return uint64(0), errors.Errorf("expected status code 200, got %d. Status: %s", resp.StatusCode, resp.Status)
 	}
 
 	for k, v := range resp.Header {
@@ -446,7 +416,7 @@
 func parseHTTPHeader(resp *http.Response) uint64 {
 	var err error
 	total := uint64(0)
-	if val, ok := resp.Header[httpContentLength]; ok {
+	if val, ok := resp.Header["Content-Length"]; ok {
 		total, err = strconv.ParseUint(val[0], 10, 64)
 		if err != nil {
 			klog.Errorf("could not convert content length, got %v", err)
@@ -516,36 +486,6 @@
 	return secretExtraHeaders, err
 }
 
-<<<<<<< HEAD
-func getServerInfo(ctx context.Context, infoURL string) (*common.ServerInfo, error) {
-	req, err := http.NewRequestWithContext(ctx, http.MethodGet, infoURL, nil)
-	if err != nil {
-		return nil, errors.Wrap(err, "failed to construct request for containerimage-server info")
-	}
-
-	client := &http.Client{}
-	resp, err := client.Do(req)
-	if err != nil {
-		return nil, errors.Wrap(err, "failed request containerimage-server info")
-	}
-	defer resp.Body.Close()
-
-	if resp.StatusCode != http.StatusOK {
-		return nil, fmt.Errorf("failed request containerimage-server info: expected status code 200, got %d", resp.StatusCode)
-	}
-
-	body, err := io.ReadAll(resp.Body)
-	if err != nil {
-		return nil, errors.Wrap(err, "failed to read body of containerimage-server info request")
-	}
-
-	info := &common.ServerInfo{}
-	if err := json.Unmarshal(body, info); err != nil {
-		return nil, errors.Wrap(err, "failed to unmarshal body of containerimage-server info request")
-	}
-
-	return info, nil
-=======
 func (hs *HTTPDataSource) ReadCloser() (io.ReadCloser, error) {
 	return hs.httpReader, nil
 }
@@ -556,5 +496,4 @@
 
 func (hs *HTTPDataSource) Filename() (string, error) {
 	return path.Base(hs.endpoint.Path), nil
->>>>>>> 1c7e5372
 }